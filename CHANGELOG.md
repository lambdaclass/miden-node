--- conflicted
+++ resolved
@@ -2,17 +2,15 @@
 
 ## Unreleased
 
-<<<<<<< HEAD
 ### Changes
 
 - [BREAKING] Updated minimum Rust version to 1.84.
-=======
+
 ## v0.7.1 (2025-01-28)
 
 ### Changes
 
 - [BREAKING] Default faucet endpoint is now public instead of localhost (#647).
->>>>>>> 9a757761
 
 ## v0.7.0 (2025-01-23)
 
